/*!
[XTS block mode](https://en.wikipedia.org/wiki/Disk_encryption_theory#XEX-based_tweaked-codebook_mode_with_ciphertext_stealing_(XTS)) implementation in rust.
Currently only 128-bit (16-byte) algorithms are supported, if you require other
sizes, please open an issue. Note that AES-256 uses 128-bit blocks, so it should
work as is.

# Examples:

Encrypting and decrypting multiple sectors at a time:
```
use aes::{Aes128, NewBlockCipher, cipher::generic_array::GenericArray};
use xts_mode::{Xts128, get_tweak_default};

// Load the encryption key
let key = [1; 32];
let plaintext = [5; 0x400];

// Load the data to be encrypted
let mut buffer = plaintext.to_owned();

<<<<<<< HEAD
let cipher_1 = Aes128::new_from_slice(&key[..16]).unwrap();
let cipher_2 = Aes128::new_from_slice(&key[16..]).unwrap();
=======
let cipher_1 = Aes128::new(GenericArray::from_slice(&key[..16]));
let cipher_2 = Aes128::new(GenericArray::from_slice(&key[16..]));
>>>>>>> a9e7e479

let xts = Xts128::<Aes128>::new(cipher_1, cipher_2);

let sector_size = 0x200;
let first_sector_index = 0;

// Encrypt data in the buffer
xts.encrypt_area(&mut buffer, sector_size, first_sector_index, get_tweak_default);

// Decrypt data in the buffer
xts.decrypt_area(&mut buffer, sector_size, first_sector_index, get_tweak_default);

assert_eq!(&buffer[..], &plaintext[..]);
```

Encrypting and decrypting a single sector:
```
use aes::{Aes128, NewBlockCipher, cipher::generic_array::GenericArray};
use xts_mode::{Xts128, get_tweak_default};

// Load the encryption key
let key = [1; 32];
let plaintext = [5; 0x200];

// Load the data to be encrypted
let mut buffer = plaintext.to_owned();

<<<<<<< HEAD
let cipher_1 = Aes128::new_from_slice(&key[..16]).unwrap();
let cipher_2 = Aes128::new_from_slice(&key[16..]).unwrap();
=======
let cipher_1 = Aes128::new(GenericArray::from_slice(&key[..16]));
let cipher_2 = Aes128::new(GenericArray::from_slice(&key[16..]));
>>>>>>> a9e7e479

let xts = Xts128::<Aes128>::new(cipher_1, cipher_2);

let tweak = get_tweak_default(0); // 0 is the sector index

// Encrypt data in the buffer
xts.encrypt_sector(&mut buffer, tweak);

// Decrypt data in the buffer
xts.decrypt_sector(&mut buffer, tweak);

assert_eq!(&buffer[..], &plaintext[..]);
```

Decrypting a [NCA](https://switchbrew.org/wiki/NCA_Format) (nintendo content archive) header:
```
use aes::{Aes128, NewBlockCipher, cipher::generic_array::GenericArray};
use xts_mode::{Xts128, get_tweak_default};

pub fn get_nintendo_tweak(sector_index: u128) -> [u8; 0x10] {
    sector_index.to_be_bytes()
}

// Load the header key
let header_key = &[0; 0x20];

// Read into buffer header to be decrypted
let mut buffer = vec![0; 0xC00];

<<<<<<< HEAD
let cipher_1 = Aes128::new_from_slice(&header_key[..0x10]).unwrap();
let cipher_2 = Aes128::new_from_slice(&header_key[0x10..]).unwrap();
=======
let cipher_1 = Aes128::new(GenericArray::from_slice(&header_key[..0x10]));
let cipher_2 = Aes128::new(GenericArray::from_slice(&header_key[0x10..]));
>>>>>>> a9e7e479

let mut xts = Xts128::new(cipher_1, cipher_2);

// Decrypt the first 0x400 bytes of the header in 0x200 sections
xts.decrypt_area(&mut buffer[0..0x400], 0x200, 0, get_nintendo_tweak);

let magic = &buffer[0x200..0x204];
# if false { // Removed from tests as we're not decrypting an actual NCA
assert_eq!(magic, b"NCA3"); // In older NCA versions the section index used in header encryption was different
# }

// Decrypt the rest of the header
xts.decrypt_area(&mut buffer[0x400..0xC00], 0x200, 2, get_nintendo_tweak);
```
*/

use std::convert::TryFrom;
use std::convert::TryInto;

use byteorder::{ByteOrder, LittleEndian};
use cipher::generic_array::typenum::Unsigned;
use cipher::generic_array::GenericArray;
use cipher::{BlockCipher, BlockDecrypt, BlockEncrypt};
<<<<<<< HEAD

use byteorder::{ByteOrder, LittleEndian};

/// Xts128 block cipher. Does not implement implement BlockMode due to XTS differences detailed
/// [here](https://github.com/RustCrypto/block-ciphers/issues/48#issuecomment-574440662).
pub struct Xts128<C: BlockCipher + BlockDecrypt + BlockEncrypt> {
=======

/// Xts128 block cipher. Does not implement implement BlockMode due to XTS differences detailed
/// [here](https://github.com/RustCrypto/block-ciphers/issues/48#issuecomment-574440662).
pub struct Xts128<C: BlockEncrypt + BlockDecrypt + BlockCipher> {
>>>>>>> a9e7e479
    /// This cipher is actually used to encrypt the blocks.
    cipher_1: C,
    /// This cipher is used only to compute the tweak at each sector start.
    cipher_2: C,
}

<<<<<<< HEAD
impl<C: BlockCipher + BlockDecrypt + BlockEncrypt> Xts128<C> {
=======
impl<C: BlockEncrypt + BlockDecrypt + BlockCipher> Xts128<C> {
>>>>>>> a9e7e479
    /// Creates a new Xts128 using two cipher instances: the first one's used to encrypt the blocks
    /// and the second one to compute the tweak at the start of each sector.
    ///
    /// Usually both cipher's are the same algorithm and the key is stored as double sized
    /// (256 bits for Aes128), and the key is split in half, the first half used for cipher_1 and
    /// the other for cipher_2.
    ///
    /// If you require support for different cipher types, or block sizes different than 16 bytes,
    /// open an issue.
    pub fn new(cipher_1: C, cipher_2: C) -> Xts128<C> {
        Xts128 { cipher_1, cipher_2 }
    }

    /// Encrypts a single sector in place using the given tweak.
    ///
    /// # Panics
    /// - If the block size is not 16 bytes.
    /// - If there's less than a single block in the sector.
    pub fn encrypt_sector(&self, sector: &mut [u8], mut tweak: [u8; 16]) {
        assert_eq!(
            <C as BlockCipher>::BlockSize::to_usize(),
            128 / 8,
            "Wrong block size"
        );

        assert!(
            sector.len() >= 16,
            "AES-XTS needs at least two blocks to perform stealing, or a single complete block"
        );

        let block_count = sector.len() / 16;
        let need_stealing = sector.len() % 16 != 0;

        // Compute tweak
        self.cipher_2
            .encrypt_block(GenericArray::from_mut_slice(&mut tweak));

        let nosteal_block_count = if need_stealing {
            block_count - 1
        } else {
            block_count
        };

        for i in (0..sector.len()).step_by(16).take(nosteal_block_count) {
            let block = &mut sector[i..i + 16];

            xor(block, &tweak);
            self.cipher_1
                .encrypt_block(GenericArray::from_mut_slice(block));
            xor(block, &tweak);

            tweak = galois_field_128_mul_le(tweak);
        }

        if need_stealing {
            let next_to_last_tweak = tweak;
            let last_tweak = galois_field_128_mul_le(tweak);

            let remaining = sector.len() % 16;
            let mut block: [u8; 16] = sector[16 * (block_count - 1)..16 * block_count]
                .try_into()
                .unwrap();

            xor(&mut block, &next_to_last_tweak);
            self.cipher_1
                .encrypt_block(GenericArray::from_mut_slice(&mut block));
            xor(&mut block, &next_to_last_tweak);

            let mut last_block = [0u8; 16];
            last_block[..remaining].copy_from_slice(&sector[16 * block_count..]);
            last_block[remaining..].copy_from_slice(&block[remaining..]);

            xor(&mut last_block, &last_tweak);
            self.cipher_1
                .encrypt_block(GenericArray::from_mut_slice(&mut last_block));
            xor(&mut last_block, &last_tweak);

            sector[16 * (block_count - 1)..16 * block_count].copy_from_slice(&last_block);
            sector[16 * block_count..].copy_from_slice(&block[..remaining]);
        }
    }

    /// Decrypts a single sector in place using the given tweak.
    ///
    /// # Panics
    /// - If the block size is not 16 bytes.
    /// - If there's less than a single block in the sector.
    pub fn decrypt_sector(&self, sector: &mut [u8], mut tweak: [u8; 16]) {
        assert_eq!(
            <C as BlockCipher>::BlockSize::to_usize(),
            128 / 8,
            "Wrong block size"
        );

        assert!(
            sector.len() >= 16,
            "AES-XTS needs at least two blocks to perform stealing, or a single complete block"
        );

        let block_count = sector.len() / 16;
        let need_stealing = sector.len() % 16 != 0;

        // Compute tweak
        self.cipher_2
            .encrypt_block(GenericArray::from_mut_slice(&mut tweak));

        let nosteal_block_count = if need_stealing {
            block_count - 1
        } else {
            block_count
        };

        for i in (0..sector.len()).step_by(16).take(nosteal_block_count) {
            let block = &mut sector[i..i + 16];

            xor(block, &tweak);
            self.cipher_1
                .decrypt_block(GenericArray::from_mut_slice(block));
            xor(block, &tweak);

            tweak = galois_field_128_mul_le(tweak);
        }

        if need_stealing {
            let next_to_last_tweak = tweak;
            let last_tweak = galois_field_128_mul_le(tweak);

            let remaining = sector.len() % 16;
            let mut block: [u8; 16] = sector[16 * (block_count - 1)..16 * block_count]
                .try_into()
                .unwrap();

            xor(&mut block, &last_tweak);
            self.cipher_1
                .decrypt_block(GenericArray::from_mut_slice(&mut block));
            xor(&mut block, &last_tweak);

            let mut last_block = [0u8; 16];
            last_block[..remaining].copy_from_slice(&sector[16 * block_count..]);
            last_block[remaining..].copy_from_slice(&block[remaining..]);

            xor(&mut last_block, &next_to_last_tweak);
            self.cipher_1
                .decrypt_block(GenericArray::from_mut_slice(&mut last_block));
            xor(&mut last_block, &next_to_last_tweak);

            sector[16 * (block_count - 1)..16 * block_count].copy_from_slice(&last_block);
            sector[16 * block_count..].copy_from_slice(&block[..remaining]);
        }
    }

    /// Encrypts a whole area in place, usually consisting of multiple sectors.
    ///
    /// The tweak is computed at the start of every sector using get_tweak_fn(sector_index).
    /// `get_tweak_fn` is usually `get_tweak_default`.
    ///
    /// # Panics
    /// - If the block size is not 16 bytes.
    /// - If there's less than a single block in the last sector.
    pub fn encrypt_area(
        &self,
        area: &mut [u8],
        sector_size: usize,
        first_sector_index: u128,
        get_tweak_fn: impl Fn(u128) -> [u8; 16],
    ) {
        let area_len = area.len();
        let mut chunks = area.chunks_exact_mut(sector_size);
        for (i, chunk) in (&mut chunks).enumerate() {
            let tweak = get_tweak_fn(
                u128::try_from(i).expect("usize cannot be bigger than u128") + first_sector_index,
            );
            self.encrypt_sector(chunk, tweak);
        }
        let remainder = chunks.into_remainder();

        if !remainder.is_empty() {
            let i = area_len / sector_size;
            let tweak = get_tweak_fn(
                u128::try_from(i).expect("usize cannot be bigger than u128") + first_sector_index,
            );
            self.encrypt_sector(remainder, tweak);
        }
    }

    /// Decrypts a whole area in place, usually consisting of multiple sectors.
    ///
    /// The tweak is computed at the start of every sector using get_tweak_fn(sector_index).
    /// `get_tweak_fn` is usually `get_tweak_default`.
    ///
    /// # Panics
    /// - If the block size is not 16 bytes.
    /// - If there's less than a single block in the last sector.
    pub fn decrypt_area(
        &self,
        area: &mut [u8],
        sector_size: usize,
        first_sector_index: u128,
        get_tweak_fn: impl Fn(u128) -> [u8; 16],
    ) {
        let area_len = area.len();
        let mut chunks = area.chunks_exact_mut(sector_size);
        for (i, chunk) in (&mut chunks).enumerate() {
            let tweak = get_tweak_fn(
                u128::try_from(i).expect("usize cannot be bigger than u128") + first_sector_index,
            );
            self.decrypt_sector(chunk, tweak);
        }
        let remainder = chunks.into_remainder();

        if !remainder.is_empty() {
            let i = area_len / sector_size;
            let tweak = get_tweak_fn(
                u128::try_from(i).expect("usize cannot be bigger than u128") + first_sector_index,
            );
            self.decrypt_sector(remainder, tweak);
        }
    }
}

/// This is the default way to get the tweak, which just consists of separating the sector_index
/// in an array of 16 bytes with little endian. May be called to get the tweak for every sector
/// or passed directly to `(en/de)crypt_area`, which will basically do that.
pub fn get_tweak_default(sector_index: u128) -> [u8; 16] {
    sector_index.to_le_bytes()
}

#[inline(always)]
fn xor(buf: &mut [u8], key: &[u8]) {
    debug_assert_eq!(buf.len(), key.len());
    for (a, b) in buf.iter_mut().zip(key) {
        *a ^= *b;
    }
}

fn galois_field_128_mul_le(tweak_source: [u8; 16]) -> [u8; 16] {
    let low_bytes = u64::from_le_bytes(tweak_source[0..8].try_into().unwrap());
    let high_bytes = u64::from_le_bytes(tweak_source[8..16].try_into().unwrap());
    let new_low_bytes = (low_bytes << 1) ^ if (high_bytes >> 63) != 0 { 0x87 } else { 0x00 };
    let new_high_bytes = (low_bytes >> 63) | (high_bytes << 1);

    let mut tweak = [0; 16];

    // byteorder used for performance, as it uses std::ptr::copy_nonoverlapping
    LittleEndian::write_u64(&mut tweak[0..8], new_low_bytes);
    LittleEndian::write_u64(&mut tweak[8..16], new_high_bytes);

    tweak
}<|MERGE_RESOLUTION|>--- conflicted
+++ resolved
@@ -18,13 +18,8 @@
 // Load the data to be encrypted
 let mut buffer = plaintext.to_owned();
 
-<<<<<<< HEAD
-let cipher_1 = Aes128::new_from_slice(&key[..16]).unwrap();
-let cipher_2 = Aes128::new_from_slice(&key[16..]).unwrap();
-=======
 let cipher_1 = Aes128::new(GenericArray::from_slice(&key[..16]));
 let cipher_2 = Aes128::new(GenericArray::from_slice(&key[16..]));
->>>>>>> a9e7e479
 
 let xts = Xts128::<Aes128>::new(cipher_1, cipher_2);
 
@@ -52,13 +47,8 @@
 // Load the data to be encrypted
 let mut buffer = plaintext.to_owned();
 
-<<<<<<< HEAD
-let cipher_1 = Aes128::new_from_slice(&key[..16]).unwrap();
-let cipher_2 = Aes128::new_from_slice(&key[16..]).unwrap();
-=======
 let cipher_1 = Aes128::new(GenericArray::from_slice(&key[..16]));
 let cipher_2 = Aes128::new(GenericArray::from_slice(&key[16..]));
->>>>>>> a9e7e479
 
 let xts = Xts128::<Aes128>::new(cipher_1, cipher_2);
 
@@ -88,13 +78,8 @@
 // Read into buffer header to be decrypted
 let mut buffer = vec![0; 0xC00];
 
-<<<<<<< HEAD
-let cipher_1 = Aes128::new_from_slice(&header_key[..0x10]).unwrap();
-let cipher_2 = Aes128::new_from_slice(&header_key[0x10..]).unwrap();
-=======
 let cipher_1 = Aes128::new(GenericArray::from_slice(&header_key[..0x10]));
 let cipher_2 = Aes128::new(GenericArray::from_slice(&header_key[0x10..]));
->>>>>>> a9e7e479
 
 let mut xts = Xts128::new(cipher_1, cipher_2);
 
@@ -118,30 +103,17 @@
 use cipher::generic_array::typenum::Unsigned;
 use cipher::generic_array::GenericArray;
 use cipher::{BlockCipher, BlockDecrypt, BlockEncrypt};
-<<<<<<< HEAD
-
-use byteorder::{ByteOrder, LittleEndian};
-
-/// Xts128 block cipher. Does not implement implement BlockMode due to XTS differences detailed
-/// [here](https://github.com/RustCrypto/block-ciphers/issues/48#issuecomment-574440662).
-pub struct Xts128<C: BlockCipher + BlockDecrypt + BlockEncrypt> {
-=======
 
 /// Xts128 block cipher. Does not implement implement BlockMode due to XTS differences detailed
 /// [here](https://github.com/RustCrypto/block-ciphers/issues/48#issuecomment-574440662).
 pub struct Xts128<C: BlockEncrypt + BlockDecrypt + BlockCipher> {
->>>>>>> a9e7e479
     /// This cipher is actually used to encrypt the blocks.
     cipher_1: C,
     /// This cipher is used only to compute the tweak at each sector start.
     cipher_2: C,
 }
 
-<<<<<<< HEAD
-impl<C: BlockCipher + BlockDecrypt + BlockEncrypt> Xts128<C> {
-=======
 impl<C: BlockEncrypt + BlockDecrypt + BlockCipher> Xts128<C> {
->>>>>>> a9e7e479
     /// Creates a new Xts128 using two cipher instances: the first one's used to encrypt the blocks
     /// and the second one to compute the tweak at the start of each sector.
     ///
