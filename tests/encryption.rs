--- conflicted
+++ resolved
@@ -20,16 +20,9 @@
     assert_eq!(plaintext.len(), 34);
     let mut buffer = plaintext.to_owned();
 
-<<<<<<< HEAD
-    let cipher_1 = Aes128::new_from_slice(&key[..16]).unwrap();
-    let cipher_2 = Aes128::new_from_slice(&key[16..]).unwrap();
-
-    let xts = Xts128::<Aes128>::new(cipher_1, cipher_2);
-=======
     let xts = make_xts_aes_128(&hex!(
         "000102030405060708090a0b0c0d0e0f000102030405060708090a0b0c0d0e0f"
     ));
->>>>>>> a9e7e479
 
     let tweak = get_tweak_default(0);
     xts.encrypt_sector(&mut buffer, tweak);
@@ -45,16 +38,9 @@
     assert_eq!(plaintext.len(), 32);
     let mut buffer = plaintext.to_owned();
 
-<<<<<<< HEAD
-    let cipher_1 = Aes128::new_from_slice(&key[..16]).unwrap();
-    let cipher_2 = Aes128::new_from_slice(&key[16..]).unwrap();
-
-    let xts = Xts128::<Aes128>::new(cipher_1, cipher_2);
-=======
     let xts = make_xts_aes_128(&hex!(
         "000102030405060708090a0b0c0d0e0f000102030405060708090a0b0c0d0e0f"
     ));
->>>>>>> a9e7e479
 
     let tweak = get_tweak_default(0);
     xts.encrypt_sector(&mut buffer, tweak);
@@ -74,16 +60,9 @@
     let mut buffer = fs::read("test_files/random_no_remainder").expect("could not read input");
     assert_eq!(buffer.len(), 0x3000);
 
-<<<<<<< HEAD
-    let cipher_1 = Aes128::new_from_slice(&key[..16]).unwrap();
-    let cipher_2 = Aes128::new_from_slice(&key[16..]).unwrap();
-
-    let xts = Xts128::<Aes128>::new(cipher_1, cipher_2);
-=======
     let xts = make_xts_aes_128(&hex!(
         "f1e4acd1ca1258b2751c538f512cd8d2d26d7867a3e1245c5c4462cd398d443e"
     ));
->>>>>>> a9e7e479
 
     xts.encrypt_area(&mut buffer, 0x1000, 0, get_tweak_openssl);
 
@@ -97,16 +76,9 @@
     let mut buffer = fs::read("test_files/random_no_remainder.enc").expect("could not read input");
     assert_eq!(buffer.len(), 0x3000);
 
-<<<<<<< HEAD
-    let cipher_1 = Aes128::new_from_slice(&key[..16]).unwrap();
-    let cipher_2 = Aes128::new_from_slice(&key[16..]).unwrap();
-
-    let xts = Xts128::<Aes128>::new(cipher_1, cipher_2);
-=======
     let xts = make_xts_aes_128(&hex!(
         "f1e4acd1ca1258b2751c538f512cd8d2d26d7867a3e1245c5c4462cd398d443e"
     ));
->>>>>>> a9e7e479
 
     xts.decrypt_area(&mut buffer, 0x1000, 0, get_tweak_openssl);
 
@@ -119,16 +91,9 @@
     let mut buffer = fs::read("test_files/random_with_remainder").expect("could not read input");
     assert_eq!(buffer.len(), 20001);
 
-<<<<<<< HEAD
-    let cipher_1 = Aes128::new_from_slice(&key[..16]).unwrap();
-    let cipher_2 = Aes128::new_from_slice(&key[16..]).unwrap();
-
-    let xts = Xts128::<Aes128>::new(cipher_1, cipher_2);
-=======
     let xts = make_xts_aes_128(&hex!(
         "a5f85b18e5d06f13aa3a2dca389d776ab195a6feb1827980eb00abb0f75ea609"
     ));
->>>>>>> a9e7e479
 
     xts.encrypt_area(&mut buffer, 0x1000, 0, get_tweak_openssl);
 
@@ -143,16 +108,9 @@
         fs::read("test_files/random_with_remainder.enc").expect("could not read input");
     assert_eq!(buffer.len(), 20001);
 
-<<<<<<< HEAD
-    let cipher_1 = Aes128::new_from_slice(&key[..16]).unwrap();
-    let cipher_2 = Aes128::new_from_slice(&key[16..]).unwrap();
-
-    let xts = Xts128::<Aes128>::new(cipher_1, cipher_2);
-=======
     let xts = make_xts_aes_128(&hex!(
         "a5f85b18e5d06f13aa3a2dca389d776ab195a6feb1827980eb00abb0f75ea609"
     ));
->>>>>>> a9e7e479
 
     xts.decrypt_area(&mut buffer, 0x1000, 0, get_tweak_openssl);
 
